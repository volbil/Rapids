// Copyright (c) 2009-2010 Satoshi Nakamoto
// Copyright (c) 2009-2014 The Bitcoin developers
// Copyright (c) 2014-2015 The Dash developers
// Copyright (c) 2016-2020 The PIVX developers
// Copyright (c) 2018-2020 The Rapids developers
// Distributed under the MIT software license, see the accompanying
// file COPYING or http://www.opensource.org/licenses/mit-license.php.

#ifndef BITCOIN_SCRIPT_SCRIPT_H
#define BITCOIN_SCRIPT_SCRIPT_H

#include <assert.h>
#include <climits>
#include <limits>
#include "pubkey.h"
#include <stdexcept>
#include <stdint.h>
#include <string.h>
#include <string>
#include <vector>

#include "crypto/common.h"
#include "memusage.h"
#include "prevector.h"

typedef std::vector<unsigned char> valtype;

static const unsigned int MAX_SCRIPT_ELEMENT_SIZE = 520; // bytes

// Maximum script length in bytes
static const int MAX_SCRIPT_SIZE = 10000;

// Threshold for nLockTime: below this value it is interpreted as block number,
// otherwise as UNIX timestamp.
static const unsigned int LOCKTIME_THRESHOLD = 500000000; // Tue Nov  5 00:53:20 1985 UTC

template <typename T>
std::vector<unsigned char> ToByteVector(const T& in)
{
    return std::vector<unsigned char>(in.begin(), in.end());
}

/** Script opcodes */
enum opcodetype
{
    // push value
    OP_0 = 0x00,
    OP_FALSE = OP_0,
    OP_PUSHDATA1 = 0x4c,
    OP_PUSHDATA2 = 0x4d,
    OP_PUSHDATA4 = 0x4e,
    OP_1NEGATE = 0x4f,
    OP_RESERVED = 0x50,
    OP_1 = 0x51,
    OP_TRUE=OP_1,
    OP_2 = 0x52,
    OP_3 = 0x53,
    OP_4 = 0x54,
    OP_5 = 0x55,
    OP_6 = 0x56,
    OP_7 = 0x57,
    OP_8 = 0x58,
    OP_9 = 0x59,
    OP_10 = 0x5a,
    OP_11 = 0x5b,
    OP_12 = 0x5c,
    OP_13 = 0x5d,
    OP_14 = 0x5e,
    OP_15 = 0x5f,
    OP_16 = 0x60,

    // control
    OP_NOP = 0x61,
    OP_VER = 0x62,
    OP_IF = 0x63,
    OP_NOTIF = 0x64,
    OP_VERIF = 0x65,
    OP_VERNOTIF = 0x66,
    OP_ELSE = 0x67,
    OP_ENDIF = 0x68,
    OP_VERIFY = 0x69,
    OP_RETURN = 0x6a,

    // stack ops
    OP_TOALTSTACK = 0x6b,
    OP_FROMALTSTACK = 0x6c,
    OP_2DROP = 0x6d,
    OP_2DUP = 0x6e,
    OP_3DUP = 0x6f,
    OP_2OVER = 0x70,
    OP_2ROT = 0x71,
    OP_2SWAP = 0x72,
    OP_IFDUP = 0x73,
    OP_DEPTH = 0x74,
    OP_DROP = 0x75,
    OP_DUP = 0x76,
    OP_NIP = 0x77,
    OP_OVER = 0x78,
    OP_PICK = 0x79,
    OP_ROLL = 0x7a,
    OP_ROT = 0x7b,
    OP_SWAP = 0x7c,
    OP_TUCK = 0x7d,

    // splice ops
    OP_CAT = 0x7e,
    OP_SUBSTR = 0x7f,
    OP_LEFT = 0x80,
    OP_RIGHT = 0x81,
    OP_SIZE = 0x82,

    // bit logic
    OP_INVERT = 0x83,
    OP_AND = 0x84,
    OP_OR = 0x85,
    OP_XOR = 0x86,
    OP_EQUAL = 0x87,
    OP_EQUALVERIFY = 0x88,
    OP_RESERVED1 = 0x89,
    OP_RESERVED2 = 0x8a,

    // numeric
    OP_1ADD = 0x8b,
    OP_1SUB = 0x8c,
    OP_2MUL = 0x8d,
    OP_2DIV = 0x8e,
    OP_NEGATE = 0x8f,
    OP_ABS = 0x90,
    OP_NOT = 0x91,
    OP_0NOTEQUAL = 0x92,

    OP_ADD = 0x93,
    OP_SUB = 0x94,
    OP_MUL = 0x95,
    OP_DIV = 0x96,
    OP_MOD = 0x97,
    OP_LSHIFT = 0x98,
    OP_RSHIFT = 0x99,

    OP_BOOLAND = 0x9a,
    OP_BOOLOR = 0x9b,
    OP_NUMEQUAL = 0x9c,
    OP_NUMEQUALVERIFY = 0x9d,
    OP_NUMNOTEQUAL = 0x9e,
    OP_LESSTHAN = 0x9f,
    OP_GREATERTHAN = 0xa0,
    OP_LESSTHANOREQUAL = 0xa1,
    OP_GREATERTHANOREQUAL = 0xa2,
    OP_MIN = 0xa3,
    OP_MAX = 0xa4,

    OP_WITHIN = 0xa5,

    // crypto
    OP_RIPEMD160 = 0xa6,
    OP_SHA1 = 0xa7,
    OP_SHA256 = 0xa8,
    OP_HASH160 = 0xa9,
    OP_HASH256 = 0xaa,
    OP_CODESEPARATOR = 0xab,
    OP_CHECKSIG = 0xac,
    OP_CHECKSIGVERIFY = 0xad,
    OP_CHECKMULTISIG = 0xae,
    OP_CHECKMULTISIGVERIFY = 0xaf,

    // expansion
    OP_NOP1 = 0xb0,
    OP_NOP2 = 0xb1,
    OP_CHECKLOCKTIMEVERIFY = OP_NOP2,
    OP_NOP3 = 0xb2,
    OP_NOP4 = 0xb3,
    OP_NOP5 = 0xb4,
    OP_NOP6 = 0xb5,
    OP_NOP7 = 0xb6,
    OP_NOP8 = 0xb7,
    OP_NOP9 = 0xb8,
    OP_NOP10 = 0xb9,

    // cold staking
    OP_CHECKCOLDSTAKEVERIFY = 0xd1,

    // template matching params
    OP_SMALLINTEGER = 0xfa,
    OP_PUBKEYS = 0xfb,
    OP_PUBKEYHASH = 0xfd,
    OP_PUBKEY = 0xfe,

    OP_INVALIDOPCODE = 0xff,
};

const char* GetOpName(opcodetype opcode);

class scriptnum_error : public std::runtime_error
{
public:
    explicit scriptnum_error(const std::string& str) : std::runtime_error(str) {}
};

class CScriptNum
{
/**
 * Numeric opcodes (OP_1ADD, etc) are restricted to operating on 4-byte integers.
 * The semantics are subtle, though: operands must be in the range [-2^31 +1...2^31 -1],
 * but results may overflow (and are valid as long as they are not used in a subsequent
 * numeric operation). CScriptNum enforces those semantics by storing results as
 * an int64 and allowing out-of-range values to be returned as a vector of bytes but
 * throwing an exception if arithmetic is done or the result is interpreted as an integer.
 */
public:

    explicit CScriptNum(const int64_t& n)
    {
        m_value = n;
    }

    static const size_t nDefaultMaxNumSize = 4;

    explicit CScriptNum(const std::vector<unsigned char>& vch, bool fRequireMinimal,
            const size_t nMaxNumSize = nDefaultMaxNumSize)
    {
        if (vch.size() > nMaxNumSize) {
            throw scriptnum_error("script number overflow");
        }
        if (fRequireMinimal && vch.size() > 0) {
            // Check that the number is encoded with the minimum possible
            // number of bytes.
            //
            // If the most-significant-byte - excluding the sign bit - is zero
            // then we're not minimal. Note how this test also rejects the
            // negative-zero encoding, 0x80.
            if ((vch.back() & 0x7f) == 0) {
                // One exception: if there's more than one byte and the most
                // significant bit of the second-most-significant-byte is set
                // it would conflict with the sign bit. An example of this case
                // is +-255, which encode to 0xff00 and 0xff80 respectively.
                // (big-endian).
                if (vch.size() <= 1 || (vch[vch.size() - 2] & 0x80) == 0) {
                    throw scriptnum_error("non-minimally encoded script number");
                }
            }
        }
        m_value = set_vch(vch);
    }

    inline bool operator==(const int64_t& rhs) const    { return m_value == rhs; }
    inline bool operator!=(const int64_t& rhs) const    { return m_value != rhs; }
    inline bool operator<=(const int64_t& rhs) const    { return m_value <= rhs; }
    inline bool operator< (const int64_t& rhs) const    { return m_value <  rhs; }
    inline bool operator>=(const int64_t& rhs) const    { return m_value >= rhs; }
    inline bool operator> (const int64_t& rhs) const    { return m_value >  rhs; }

    inline bool operator==(const CScriptNum& rhs) const { return operator==(rhs.m_value); }
    inline bool operator!=(const CScriptNum& rhs) const { return operator!=(rhs.m_value); }
    inline bool operator<=(const CScriptNum& rhs) const { return operator<=(rhs.m_value); }
    inline bool operator< (const CScriptNum& rhs) const { return operator< (rhs.m_value); }
    inline bool operator>=(const CScriptNum& rhs) const { return operator>=(rhs.m_value); }
    inline bool operator> (const CScriptNum& rhs) const { return operator> (rhs.m_value); }

    inline CScriptNum operator+(   const int64_t& rhs)    const { return CScriptNum(m_value + rhs);}
    inline CScriptNum operator-(   const int64_t& rhs)    const { return CScriptNum(m_value - rhs);}
    inline CScriptNum operator+(   const CScriptNum& rhs) const { return operator+(rhs.m_value);   }
    inline CScriptNum operator-(   const CScriptNum& rhs) const { return operator-(rhs.m_value);   }

    inline CScriptNum& operator+=( const CScriptNum& rhs)       { return operator+=(rhs.m_value);  }
    inline CScriptNum& operator-=( const CScriptNum& rhs)       { return operator-=(rhs.m_value);  }

    inline CScriptNum operator-()                         const
    {
        assert(m_value != std::numeric_limits<int64_t>::min());
        return CScriptNum(-m_value);
    }

    inline CScriptNum& operator=( const int64_t& rhs)
    {
        m_value = rhs;
        return *this;
    }

    inline CScriptNum& operator+=( const int64_t& rhs)
    {
        assert(rhs == 0 || (rhs > 0 && m_value <= std::numeric_limits<int64_t>::max() - rhs) ||
                           (rhs < 0 && m_value >= std::numeric_limits<int64_t>::min() - rhs));
        m_value += rhs;
        return *this;
    }

    inline CScriptNum& operator-=( const int64_t& rhs)
    {
        assert(rhs == 0 || (rhs > 0 && m_value >= std::numeric_limits<int64_t>::min() + rhs) ||
                           (rhs < 0 && m_value <= std::numeric_limits<int64_t>::max() + rhs));
        m_value -= rhs;
        return *this;
    }

    int getint() const
    {
        if (m_value > std::numeric_limits<int>::max())
            return std::numeric_limits<int>::max();
        else if (m_value < std::numeric_limits<int>::min())
            return std::numeric_limits<int>::min();
        return m_value;
    }

    std::vector<unsigned char> getvch() const
    {
        return serialize(m_value);
    }

    static std::vector<unsigned char> serialize(const int64_t& value)
    {
        if(value == 0)
            return std::vector<unsigned char>();

        std::vector<unsigned char> result;
        const bool neg = value < 0;
        uint64_t absvalue = neg ? -value : value;

        while(absvalue)
        {
            result.push_back(absvalue & 0xff);
            absvalue >>= 8;
        }

//    - If the most significant byte is >= 0x80 and the value is positive, push a
//    new zero-byte to make the significant byte < 0x80 again.

//    - If the most significant byte is >= 0x80 and the value is negative, push a
//    new 0x80 byte that will be popped off when converting to an integral.

//    - If the most significant byte is < 0x80 and the value is negative, add
//    0x80 to it, since it will be subtracted and interpreted as a negative when
//    converting to an integral.

        if (result.back() & 0x80)
            result.push_back(neg ? 0x80 : 0);
        else if (neg)
            result.back() |= 0x80;

        return result;
    }

private:
    static int64_t set_vch(const std::vector<unsigned char>& vch)
    {
      if (vch.empty())
          return 0;

      int64_t result = 0;
      for (size_t i = 0; i != vch.size(); ++i)
          result |= static_cast<int64_t>(vch[i]) << 8*i;

      // If the input vector's most significant byte is 0x80, remove it from
      // the result's msb and return a negative.
      if (vch.back() & 0x80)
          return -((int64_t)(result & ~(0x80ULL << (8 * (vch.size() - 1)))));

      return result;
    }

    int64_t m_value;
};

/**
 * We use a prevector for the script to reduce the considerable memory overhead
 * of vectors in cases where they normally contain a small number of small elements.
 * Tests in October 2015 (bitcoin) showed use of this reduced dbcache memory usage by 23%
 *  and made an initial sync 13% faster.
 */
typedef prevector<28, unsigned char> CScriptBase;

/** Serialized script, used inside transaction inputs and outputs */
class CScript : public CScriptBase
{
protected:
    CScript& push_int64(int64_t n)
    {
        if (n == -1 || (n >= 1 && n <= 16))
        {
            push_back(n + (OP_1 - 1));
        }
        else if (n == 0)
        {
            push_back(OP_0);
        }
        else
        {
            *this << CScriptNum::serialize(n);
        }
        return *this;
    }
public:
    CScript() { }
    CScript(const_iterator pbegin, const_iterator pend) : CScriptBase(pbegin, pend) { }
    CScript(std::vector<unsigned char>::const_iterator pbegin, std::vector<unsigned char>::const_iterator pend) : CScriptBase(pbegin, pend) { }
    CScript(const unsigned char* pbegin, const unsigned char* pend) : CScriptBase(pbegin, pend) { }

    CScript& operator+=(const CScript& b)
    {
        insert(end(), b.begin(), b.end());
        return *this;
    }

    friend CScript operator+(const CScript& a, const CScript& b)
    {
        CScript ret = a;
        ret += b;
        return ret;
    }

    CScript(int64_t b)        { operator<<(b); }

    explicit CScript(opcodetype b)     { operator<<(b); }
    explicit CScript(const CScriptNum& b) { operator<<(b); }
    explicit CScript(const std::vector<unsigned char>& b) { operator<<(b); }


    CScript& operator<<(int64_t b) { return push_int64(b); }

    CScript& operator<<(opcodetype opcode)
    {
        if (opcode < 0 || opcode > 0xff)
            throw std::runtime_error("CScript::operator<<() : invalid opcode");
        insert(end(), (unsigned char)opcode);
        return *this;
    }

    CScript& operator<<(const CScriptNum& b)
    {
        *this << b.getvch();
        return *this;
    }

    CScript& operator<<(const std::vector<unsigned char>& b)
    {
        if (b.size() < OP_PUSHDATA1)
        {
            insert(end(), (unsigned char)b.size());
        }
        else if (b.size() <= 0xff)
        {
            insert(end(), OP_PUSHDATA1);
            insert(end(), (unsigned char)b.size());
        }
        else if (b.size() <= 0xffff)
        {
            insert(end(), OP_PUSHDATA2);
            uint8_t data[2];
            WriteLE16(data, b.size());
            insert(end(), data, data + sizeof(data));
        }
        else
        {
            insert(end(), OP_PUSHDATA4);
            uint8_t data[4];
            WriteLE32(data, b.size());
            insert(end(), data, data + sizeof(data));
        }
        insert(end(), b.begin(), b.end());
        return *this;
    }

    CScript& operator<<(const CScript& b)
    {
        // I'm not sure if this should push the script or concatenate scripts.
        // If there's ever a use for pushing a script onto a script, delete this member fn
        assert(!"Warning: Pushing a CScript onto a CScript with << is probably not intended, use + to concatenate!");
        return *this;
    }

    CScript& operator<<(const CPubKey& key)
    {
        std::vector<unsigned char> vchKey = key.Raw();
        return (*this) << vchKey;
    }


    bool GetOp(iterator& pc, opcodetype& opcodeRet, std::vector<unsigned char>& vchRet)
    {
         // Wrapper so it can be called with either iterator or const_iterator
         const_iterator pc2 = pc;
         bool fRet = GetOp2(pc2, opcodeRet, &vchRet);
         pc = begin() + (pc2 - begin());
         return fRet;
    }

    bool GetOp(iterator& pc, opcodetype& opcodeRet)
    {
         const_iterator pc2 = pc;
         bool fRet = GetOp2(pc2, opcodeRet, NULL);
         pc = begin() + (pc2 - begin());
         return fRet;
    }

    bool GetOp(const_iterator& pc, opcodetype& opcodeRet, std::vector<unsigned char>& vchRet) const
    {
        return GetOp2(pc, opcodeRet, &vchRet);
    }

    bool GetOp(const_iterator& pc, opcodetype& opcodeRet) const
    {
        return GetOp2(pc, opcodeRet, NULL);
    }

    bool GetOp2(const_iterator& pc, opcodetype& opcodeRet, std::vector<unsigned char>* pvchRet) const
    {
        opcodeRet = OP_INVALIDOPCODE;
        if (pvchRet)
            pvchRet->clear();
        if (pc >= end())
            return false;

        // Read instruction
        if (end() - pc < 1)
            return false;
        unsigned int opcode = *pc++;

        // Immediate operand
        if (opcode <= OP_PUSHDATA4)
        {
            unsigned int nSize = 0;
            if (opcode < OP_PUSHDATA1)
            {
                nSize = opcode;
            }
            else if (opcode == OP_PUSHDATA1)
            {
                if (end() - pc < 1)
                    return false;
                nSize = *pc++;
            }
            else if (opcode == OP_PUSHDATA2)
            {
                if (end() - pc < 2)
                    return false;
                nSize = ReadLE16(&pc[0]);
                pc += 2;
            }
            else if (opcode == OP_PUSHDATA4)
            {
                if (end() - pc < 4)
                    return false;
                nSize = ReadLE32(&pc[0]);
                pc += 4;
            }
            if (end() - pc < 0 || (unsigned int)(end() - pc) < nSize)
                return false;
            if (pvchRet)
                pvchRet->assign(pc, pc + nSize);
            pc += nSize;
        }

        opcodeRet = (opcodetype)opcode;
        return true;
    }

    /** Encode/decode small integers: */
    static int DecodeOP_N(opcodetype opcode)
    {
        if (opcode == OP_0)
            return 0;
        assert(opcode >= OP_1 && opcode <= OP_16);
        return (int)opcode - (int)(OP_1 - 1);
    }
    static opcodetype EncodeOP_N(int n)
    {
        assert(n >= 0 && n <= 16);
        if (n == 0)
            return OP_0;
        return (opcodetype)(OP_1+n-1);
    }

    int FindAndDelete(const CScript& b)
    {
        int nFound = 0;
        if (b.empty())
            return nFound;
        CScript result;
        iterator pc = begin(), pc2 = begin();
        opcodetype opcode;
        do
        {
            result.insert(result.end(), pc2, pc);
            while (static_cast<size_t>(end() - pc) >= b.size() && std::equal(b.begin(), b.end(), pc))
            {
                pc = pc + b.size();
                ++nFound;
            }
            pc2 = pc;
        }
        while (GetOp(pc, opcode));

        if (nFound > 0) {
            result.insert(result.end(), pc2, end());
            *this = result;
        }

        return nFound;
    }
    int Find(opcodetype op) const
    {
        int nFound = 0;
        opcodetype opcode;
        for (const_iterator pc = begin(); pc != end() && GetOp(pc, opcode);)
            if (opcode == op)
                ++nFound;
        return nFound;
    }

    /**
     * Pre-version-0.6, Bitcoin always counted CHECKMULTISIGs
     * as 20 sigops. With pay-to-script-hash, that changed:
     * CHECKMULTISIGs serialized in scriptSigs are
     * counted more accurately, assuming they are of the form
     *  ... OP_N CHECKMULTISIG ...
     */
    unsigned int GetSigOpCount(bool fAccurate) const;

    /**
     * Accurately count sigOps, including sigOps in
     * pay-to-script-hash transactions:
     */
    unsigned int GetSigOpCount(const CScript& scriptSig) const;

<<<<<<< HEAD
	bool IsPayToPublicKey() const;
    bool IsNormalPaymentScript() const;
    bool IsPayToScriptHash() const;
	bool IsPayToPublicKeyHash() const;
=======
    bool IsPayToPublicKey() const;
    bool IsNormalPaymentScript() const;
    bool IsPayToScriptHash() const;
    bool IsPayToPublicKeyHash() const;
>>>>>>> 2fb4aaa9
    bool IsPayToColdStaking() const;
    bool StartsWithOpcode(const opcodetype opcode) const;

    /** Called by IsStandardTx and P2SH/BIP62 VerifyScript (which makes it consensus-critical). */
    bool IsPushOnly(const_iterator pc) const;
    bool IsPushOnly() const;

    /**
     * Returns whether the script is guaranteed to fail at execution,
     * regardless of the initial stack. This allows outputs to be pruned
     * instantly when entering the UTXO set.
     */
    bool IsUnspendable() const
    {
        return (size() > 0 && *begin() == OP_RETURN) || (size() > MAX_SCRIPT_SIZE);
    }

	std::string ToString() const;

    void clear()
    {
        // The default prevector::clear() does not release memory
        CScriptBase::clear();
        shrink_to_fit();
    }

    size_t DynamicMemoryUsage() const;
};

#endif // BITCOIN_SCRIPT_SCRIPT_H<|MERGE_RESOLUTION|>--- conflicted
+++ resolved
@@ -621,17 +621,11 @@
      */
     unsigned int GetSigOpCount(const CScript& scriptSig) const;
 
-<<<<<<< HEAD
-	bool IsPayToPublicKey() const;
-    bool IsNormalPaymentScript() const;
-    bool IsPayToScriptHash() const;
-	bool IsPayToPublicKeyHash() const;
-=======
+
     bool IsPayToPublicKey() const;
     bool IsNormalPaymentScript() const;
     bool IsPayToScriptHash() const;
     bool IsPayToPublicKeyHash() const;
->>>>>>> 2fb4aaa9
     bool IsPayToColdStaking() const;
     bool StartsWithOpcode(const opcodetype opcode) const;
 
