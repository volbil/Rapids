--- conflicted
+++ resolved
@@ -87,16 +87,11 @@
     void operator=(const CBlockTreeDB&);
 
 public:
-<<<<<<< HEAD
-	bool UpdateAddressUnspentIndex(const std::vector<std::pair<CAddressUnspentKey, CAddressUnspentValue > >&vect);
-	bool ReadAddressUnspentIndex(uint160 addressHash, int type,
-	std::vector<std::pair<CAddressUnspentKey, CAddressUnspentValue> > &vect);
-=======
+
     bool UpdateAddressUnspentIndex(const std::vector<std::pair<CAddressUnspentKey, CAddressUnspentValue > >&vect);
     bool ReadAddressUnspentIndex(uint160 addressHash, int type,
                                  std::vector<std::pair<CAddressUnspentKey, CAddressUnspentValue> > &vect);
 
->>>>>>> 2fb4aaa9
     bool WriteBlockIndex(const CDiskBlockIndex& blockindex);
     bool WriteBatchSync(const std::vector<std::pair<int, const CBlockFileInfo*> >& fileInfo, int nLastFile, const std::vector<const CBlockIndex*>& blockinfo);
     bool ReadBlockFileInfo(int nFile, CBlockFileInfo& fileinfo);
@@ -105,18 +100,12 @@
     bool ReadReindexing(bool& fReindex);
     bool ReadTxIndex(const uint256& txid, CDiskTxPos& pos);
     bool WriteTxIndex(const std::vector<std::pair<uint256, CDiskTxPos> >& list);
-<<<<<<< HEAD
-	bool WriteAddressIndex(const std::vector<std::pair<CAddressIndexKey, CAmount> > &vect);
-	bool EraseAddressIndex(const std::vector<std::pair<CAddressIndexKey, CAmount> > &vect);
-	bool ReadAddressIndex(uint160 addressHash, int type,
-	std::vector<std::pair<CAddressIndexKey, CAmount> > &addressIndex, int start = 0, int end = 0);
-=======
+
     bool WriteAddressIndex(const std::vector<std::pair<CAddressIndexKey, CAmount> > &vect);
     bool EraseAddressIndex(const std::vector<std::pair<CAddressIndexKey, CAmount> > &vect);
     bool ReadAddressIndex(uint160 addressHash, int type,
                           std::vector<std::pair<CAddressIndexKey, CAmount> > &addressIndex,
                           int start = 0, int end = 0);
->>>>>>> 2fb4aaa9
     bool WriteFlag(const std::string& name, bool fValue);
     bool ReadFlag(const std::string& name, bool& fValue);
     bool WriteInt(const std::string& name, int nValue);
