// Copyright (c) 2009-2010 Satoshi Nakamoto
// Copyright (c) 2009-2014 The Bitcoin developers
// Copyright (c) 2014-2015 The Dash developers
// Copyright (c) 2011-2013 The PPCoin developers
// Copyright (c) 2013-2014 The NovaCoin Developers
// Copyright (c) 2014-2018 The BlackCoin Developers
// Copyright (c) 2015-2020 The PIVX developers
// Copyright (c) 2018-2020 The Rapids developers
// Distributed under the MIT software license, see the accompanying
// file COPYING or http://www.opensource.org/licenses/mit-license.php.

#ifndef BITCOIN_MAIN_H
#define BITCOIN_MAIN_H

#if defined(HAVE_CONFIG_H)
#include "config/rapids-config.h"
#endif

#include "amount.h"
#include "chain.h"
#include "chainparams.h"
#include "coins.h"
#include "consensus/validation.h"
#include "net.h"
#include "pow.h"
#include "primitives/block.h"
#include "primitives/transaction.h"
#include "script/script.h"
#include "script/sigcache.h"
#include "script/standard.h"
#include "sync.h"
#include "tinyformat.h"
#include "txmempool.h"
#include "uint256.h"
#include "undo.h"

#include <algorithm>
#include <atomic>
#include <exception>
#include <map>
#include <set>
#include <stdint.h>
#include <string>
#include <utility>
#include <vector>

#include <boost/unordered_map.hpp>

class CBlockIndex;
class CBlockTreeDB;
class CSporkDB;
class CBloomFilter;
class CInv;
class CScriptCheck;
class CValidationInterface;
class CValidationState;

struct CBlockTemplate;
struct CNodeStateStats;

/** Default for -limitancestorcount, max number of in-mempool ancestors */
static const unsigned int DEFAULT_ANCESTOR_LIMIT = 25;
/** Default for -limitancestorsize, maximum kilobytes of tx + all in-mempool ancestors */
static const unsigned int DEFAULT_ANCESTOR_SIZE_LIMIT = 101;
/** Default for -limitdescendantcount, max number of in-mempool descendants */
static const unsigned int DEFAULT_DESCENDANT_LIMIT = 25;
/** Default for -limitdescendantsize, maximum kilobytes of in-mempool descendants */
static const unsigned int DEFAULT_DESCENDANT_SIZE_LIMIT = 101;
/** Default for -maxmempool, maximum megabytes of mempool memory usage */
static const unsigned int DEFAULT_MAX_MEMPOOL_SIZE = 300;
/** Default for -mempoolexpiry, expiration time for mempool transactions in hours */
static const unsigned int DEFAULT_MEMPOOL_EXPIRY = 72;
/** Default for -blockmaxsize and -blockminsize, which control the range of sizes the mining code will create **/
static const unsigned int DEFAULT_BLOCK_MAX_SIZE = 750000;
static const unsigned int DEFAULT_BLOCK_MIN_SIZE = 0;
/** Default for -blockprioritysize, maximum space for zero/low-fee transactions **/
static const unsigned int DEFAULT_BLOCK_PRIORITY_SIZE = 50000;
/** The maximum size for transactions we're willing to relay/mine */
static const unsigned int MAX_STANDARD_TX_SIZE = 100000;
/** Maximum number of signature check operations in an IsStandard() P2SH script */
static const unsigned int MAX_P2SH_SIGOPS = 15;
/** Default for -maxorphantx, maximum number of orphan transactions kept in memory */
static const unsigned int DEFAULT_MAX_ORPHAN_TRANSACTIONS = 100;
/** The maximum size of a blk?????.dat file (since 0.8) */
static const unsigned int MAX_BLOCKFILE_SIZE = 0x8000000; // 128 MiB
/** The pre-allocation chunk size for blk?????.dat files (since 0.8) */
static const unsigned int BLOCKFILE_CHUNK_SIZE = 0x1000000; // 16 MiB
/** The pre-allocation chunk size for rev?????.dat files (since 0.8) */
static const unsigned int UNDOFILE_CHUNK_SIZE = 0x100000; // 1 MiB
/** Maximum number of script-checking threads allowed */
static const int MAX_SCRIPTCHECK_THREADS = 16;
/** -par default (number of script-checking threads, 0 = auto) */
static const int DEFAULT_SCRIPTCHECK_THREADS = 0;
/** Number of blocks that can be requested at any given time from a single peer. */
static const int MAX_BLOCKS_IN_TRANSIT_PER_PEER = 16;
/** Timeout in seconds during which a peer must stall block download progress before being disconnected. */
static const unsigned int BLOCK_STALLING_TIMEOUT = 2;
/** Number of headers sent in one getheaders result. We rely on the assumption that if a peer sends
 *  less than this number, we reached their tip. Changing this value is a protocol upgrade. */
static const unsigned int MAX_HEADERS_RESULTS = 2000;
/** Size of the "block download window": how far ahead of our current height do we fetch?
 *  Larger windows tolerate larger download speed differences between peer, but increase the potential
 *  degree of disordering of blocks on disk (which make reindexing and in the future perhaps pruning
 *  harder). We'll probably want to make this a per-peer adaptive value at some point. */
static const unsigned int BLOCK_DOWNLOAD_WINDOW = 1024;
/** Time to wait (in seconds) between writing blocks/block index to disk. */
static const unsigned int DATABASE_WRITE_INTERVAL = 60 * 60;
/** Time to wait (in seconds) between flushing chainstate to disk. */
static const unsigned int DATABASE_FLUSH_INTERVAL = 24 * 60 * 60;
/** Maximum length of reject messages. */
static const unsigned int MAX_REJECT_MESSAGE_LENGTH = 111;

<<<<<<< HEAD
static const bool DEFAULT_ADDRESSINDEX = true;
=======
static const bool DEFAULT_ADDRESSINDEX = false;
>>>>>>> 2fb4aaa9

/** Enable bloom filter */
 static const bool DEFAULT_PEERBLOOMFILTERS = true;

/** If the tip is older than this (in seconds), the node is considered to be in initial block download. */
static const int64_t DEFAULT_MAX_TIP_AGE = 24 * 60 * 60;

/** Default for -blockspamfilter, use header spam filter */
static const bool DEFAULT_BLOCK_SPAM_FILTER = true;
/** Default for -blockspamfiltermaxsize, maximum size of the list of indexes in the block spam filter */
static const unsigned int DEFAULT_BLOCK_SPAM_FILTER_MAX_SIZE = 100;
/** Default for -blockspamfiltermaxavg, maximum average size of an index occurrence in the block spam filter */
static const unsigned int DEFAULT_BLOCK_SPAM_FILTER_MAX_AVG = 10;

struct BlockHasher {
    size_t operator()(const uint256& hash) const { return hash.GetCheapHash(); }
};

extern CScript COINBASE_FLAGS;
extern RecursiveMutex cs_main;
extern CTxMemPool mempool;
typedef boost::unordered_map<uint256, CBlockIndex*, BlockHasher> BlockMap;
extern BlockMap mapBlockIndex;
extern uint64_t nLastBlockTx;
extern uint64_t nLastBlockSize;
extern const std::string strMessageMagic;
extern int64_t nTimeBestReceived;
extern int64_t nMoneySupply;

// Best block section
extern Mutex g_best_block_mutex;
extern std::condition_variable g_best_block_cv;
extern uint256 g_best_block;

extern std::atomic<bool> fImporting;
extern std::atomic<bool> fReindex;
extern int nScriptCheckThreads;
extern bool fTxIndex;
extern bool fIsBareMultisigStd;
extern bool fCheckBlockIndex;
extern size_t nCoinCacheUsage;
extern CFeeRate minRelayTxFee;
extern int64_t nMaxTipAge;
extern bool fVerifyingBlocks;

extern bool fLargeWorkForkFound;
extern bool fLargeWorkInvalidChainFound;

extern std::map<uint256, int64_t> mapRejectedBlocks;
extern std::map<unsigned int, unsigned int> mapHashedBlocks;

/** Best header we've seen so far (used for getheaders queries' starting points). */
extern CBlockIndex* pindexBestHeader;

/** Minimum disk space required - used in CheckDiskSpace() */
static const uint64_t nMinDiskSpace = 52428800;

/** Register with a network node to receive its signals */
void RegisterNodeSignals(CNodeSignals& nodeSignals);
/** Unregister a network node */
void UnregisterNodeSignals(CNodeSignals& nodeSignals);

/**
 * Process an incoming block. This only returns after the best known valid
 * block is made active. Note that it does not, however, guarantee that the
 * specific block passed to it has been checked for validity!
 *
 * @param[out]  state   This may be set to an Error state if any error occurred processing it, including during validation/connection/etc of otherwise unrelated blocks during reorganisation; or it may be set to an Invalid state if pblock is itself invalid (but this is not guaranteed even when the block is checked). If you want to *possibly* get feedback on whether pblock is valid, you must also install a CValidationInterface - this will have its BlockChecked method called whenever *any* block completes validation.
 * @param[in]   pfrom   The node which we are receiving the block from; it is added to mapBlockSource and may be penalised if the block is invalid.
 * @param[in]   pblock  The block we want to process.
 * @param[out]  dbp     If pblock is stored to disk (or already there), this will be set to its location.
 * @return True if state.IsValid()
 */
bool ProcessNewBlock(CValidationState& state, CNode* pfrom, CBlock* pblock, CDiskBlockPos* dbp = NULL);
/** Check whether enough disk space is available for an incoming block */
bool CheckDiskSpace(uint64_t nAdditionalBytes = 0);
/** Open a block file (blk?????.dat) */
FILE* OpenBlockFile(const CDiskBlockPos& pos, bool fReadOnly = false);
/** Open an undo file (rev?????.dat) */
FILE* OpenUndoFile(const CDiskBlockPos& pos, bool fReadOnly = false);
/** Translation to a filesystem path */
fs::path GetBlockPosFilename(const CDiskBlockPos& pos, const char* prefix);
/** Import blocks from an external file */
bool LoadExternalBlockFile(FILE* fileIn, CDiskBlockPos* dbp = NULL);
/** Initialize a new block tree database + block data on disk */
bool InitBlockIndex();
/** Load the block tree and coins database from disk */
bool LoadBlockIndex(std::string& strError);
/** Unload database information */
void UnloadBlockIndex();
/** See whether the protocol update is enforced for connected nodes */
int ActiveProtocol();
/** Process protocol messages received from a given node */
bool ProcessMessages(CNode* pfrom);
/**
 * Send queued protocol messages to be sent to a give node.
 *
 * @param[in]   pto             The node which we are sending messages to.
 * @param[in]   fSendTrickle    When true send the trickled data, otherwise trickle the data until true.
 */
bool SendMessages(CNode* pto, bool fSendTrickle);
/** Run an instance of the script checking thread */
void ThreadScriptCheck();

/** Check whether we are doing an initial block download (synchronizing from disk or network) */
bool IsInitialBlockDownload();
/** Format a string that describes several potential problems detected by the core */
std::string GetWarnings(std::string strFor);
/** Retrieve a transaction (from memory pool, or from disk, if possible) */
bool GetTransaction(const uint256& hash, CTransaction& tx, uint256& hashBlock, bool fAllowSlow = false, CBlockIndex* blockIndex = nullptr);
/** Retrieve an output (from memory pool, or from disk, if possible) */
bool GetOutput(const uint256& hash, unsigned int index, CValidationState& state, CTxOut& out);
/** Find the best known block, and make it the tip of the block chain */

// ***TODO***
double ConvertBitsToDouble(unsigned int nBits);
int64_t GetMasternodePayment(int nHeight, int64_t blockValue);
unsigned int GetNextWorkRequired(const CBlockIndex* pindexLast, const CBlockHeader* pblock, bool fProofOfStake);

bool ActivateBestChain(CValidationState& state, CBlock* pblock = NULL, bool fAlreadyChecked = false);
CAmount GetBlockValue(int nHeight);

/** Create a new block index entry for a given block hash */
CBlockIndex* InsertBlockIndex(uint256 hash);
/** Get statistics from node state */
bool GetNodeStateStats(NodeId nodeid, CNodeStateStats& stats);
/** Increase a node's misbehavior score. */
void Misbehaving(NodeId nodeid, int howmuch);
/** Flush all state, indexes and buffers to disk. */
void FlushStateToDisk();


/** (try to) add transaction to memory pool **/
bool AcceptToMemoryPool(CTxMemPool& pool, CValidationState& state, const CTransaction& tx, bool fLimitFree, bool* pfMissingInputs, bool fOverrideMempoolLimit = false, bool fRejectInsaneFee = false, bool ignoreFees = false);

bool AcceptableInputs(CTxMemPool& pool, CValidationState& state, const CTransaction& tx, bool fLimitFree, bool* pfMissingInputs, bool fRejectInsaneFee = false, bool isDSTX = false);

int GetInputAge(CTxIn& vin);
int GetIXConfirmations(uint256 nTXHash);

struct CNodeStateStats {
    int nMisbehavior;
    int nSyncHeight;
    int nCommonHeight;
    std::vector<int> vHeightInFlight;
};

CAmount GetMinRelayFee(const CTransaction& tx, const CTxMemPool& pool, unsigned int nBytes, bool fAllowFree);

/**
 * Check transaction inputs, and make sure any
 * pay-to-script-hash transactions are evaluating IsStandard scripts
 *
 * Why bother? To avoid denial-of-service attacks; an attacker
 * can submit a standard HASH... OP_EQUAL transaction,
 * which will get accepted into blocks. The redemption
 * script can be anything; an attacker could use a very
 * expensive-to-check-upon-redemption script like:
 *   DUP CHECKSIG DROP ... repeated 100 times... OP_1
 */

bool RecalculateRPDSupply(int nHeightStart);

/**
 * Check for standard transaction types
 * @param[in] mapInputs    Map of previous transactions that have outputs we're spending
 * @return True if all inputs (scriptSigs) use only standard transaction forms
 */
bool AreInputsStandard(const CTransaction& tx, const CCoinsViewCache& mapInputs);

/**
 * Check whether all inputs of this transaction are valid (no double spends, scripts & sigs, amounts)
 * This does not modify the UTXO set. If pvChecks is not NULL, script checks are pushed onto it
 * instead of being performed inline.
 */
bool CheckInputs(const CTransaction& tx, CValidationState& state, const CCoinsViewCache& view, bool fScriptChecks, unsigned int flags, bool cacheStore, std::vector<CScriptCheck>* pvChecks = NULL);

/** Apply the effects of this transaction on the UTXO set represented by view */
void UpdateCoins(const CTransaction& tx, CCoinsViewCache& inputs, CTxUndo& txundo, int nHeight);

bool IsTransactionInChain(const uint256& txId, int& nHeightTx, CTransaction& tx);
bool IsTransactionInChain(const uint256& txId, int& nHeightTx);
bool IsBlockHashInChain(const uint256& hashBlock);

/**
 * Check if transaction will be final in the next block to be created.
 *
 * Calls IsFinalTx() with current block height and appropriate block time.
 *
 * See consensus/consensus.h for flag definitions.
 */
bool CheckFinalTx(const CTransaction& tx, int flags = -1);

/** Check for standard transaction types
 * @return True if all outputs (scriptPubKeys) use only standard transaction forms
 */
bool IsStandardTx(const CTransaction& tx, std::string& reason);

/**
 * Closure representing one script verification
 * Note that this stores references to the spending transaction
 */
class CScriptCheck
{
private:
    CScript scriptPubKey;
    const CTransaction* ptxTo;
    unsigned int nIn;
    unsigned int nFlags;
    bool cacheStore;
    ScriptError error;

public:
    CScriptCheck() : ptxTo(0), nIn(0), nFlags(0), cacheStore(false), error(SCRIPT_ERR_UNKNOWN_ERROR) {}
    CScriptCheck(const CCoins& txFromIn, const CTransaction& txToIn, unsigned int nInIn, unsigned int nFlagsIn, bool cacheIn) : scriptPubKey(txFromIn.vout[txToIn.vin[nInIn].prevout.n].scriptPubKey),
                                                                                                                                ptxTo(&txToIn), nIn(nInIn), nFlags(nFlagsIn), cacheStore(cacheIn), error(SCRIPT_ERR_UNKNOWN_ERROR) {}

    bool operator()();

    void swap(CScriptCheck& check)
    {
        scriptPubKey.swap(check.scriptPubKey);
        std::swap(ptxTo, check.ptxTo);
        std::swap(nIn, check.nIn);
        std::swap(nFlags, check.nFlags);
        std::swap(cacheStore, check.cacheStore);
        std::swap(error, check.error);
    }

    ScriptError GetScriptError() const { return error; }
};


/** Functions for disk access for blocks */
bool WriteBlockToDisk(CBlock& block, CDiskBlockPos& pos);
bool ReadBlockFromDisk(CBlock& block, const CDiskBlockPos& pos);
bool ReadBlockFromDisk(CBlock& block, const CBlockIndex* pindex);


/** Functions for validating blocks and updating the block tree */

/** Undo the effects of this block (with given index) on the UTXO set represented by coins.
 *  In case pfClean is provided, operation will try to be tolerant about errors, and *pfClean
 *  will be true if no problems were found. Otherwise, the return value will be false in case
 *  of problems. Note that in any case, coins may be modified. */
bool DisconnectBlock(CBlock& block, CValidationState& state, CBlockIndex* pindex, CCoinsViewCache& coins, bool* pfClean = NULL);

/** Reprocess a number of blocks to try and get on the correct chain again **/
bool DisconnectBlocks(int nBlocks);
void ReprocessBlocks(int nBlocks);

/** Apply the effects of this block (with given index) on the UTXO set represented by coins */
bool ConnectBlock(const CBlock& block, CValidationState& state, CBlockIndex* pindex, CCoinsViewCache& coins, bool fJustCheck, bool fAlreadyChecked = false);

/** Context-independent validity checks */
bool CheckBlockHeader(const CBlockHeader& block, CValidationState& state, bool fCheckPOW = true);
bool CheckBlock(const CBlock& block, CValidationState& state, bool fCheckPOW = true, bool fCheckMerkleRoot = true, bool fCheckSig = true);
bool CheckWork(const CBlock block, CBlockIndex* const pindexPrev);

/** Context-dependent validity checks */
bool ContextualCheckBlockHeader(const CBlockHeader& block, CValidationState& state, CBlockIndex* pindexPrev);
bool ContextualCheckBlock(const CBlock& block, CValidationState& state, CBlockIndex* pindexPrev);

/** Check a block is completely valid from start to finish (only works on top of our current best block, with cs_main held) */
bool TestBlockValidity(CValidationState& state, const CBlock& block, CBlockIndex* pindexPrev, bool fCheckPOW = true, bool fCheckMerkleRoot = true);

/** Store block on disk. If dbp is provided, the file is known to already reside on disk */
bool AcceptBlock(CBlock& block, CValidationState& state, CBlockIndex** pindex, CDiskBlockPos* dbp = NULL, bool fAlreadyCheckedBlock = false);
bool AcceptBlockHeader(const CBlockHeader& block, CValidationState& state, CBlockIndex** ppindex = NULL);


/** RAII wrapper for VerifyDB: Verify consistency of the block and coin databases */
class CVerifyDB
{
public:
    CVerifyDB();
    ~CVerifyDB();
    bool VerifyDB(CCoinsView* coinsview, int nCheckLevel, int nCheckDepth);
};

/** Find the last common block between the parameter chain and a locator. */
CBlockIndex* FindForkInGlobalIndex(const CChain& chain, const CBlockLocator& locator);

/** Mark a block as invalid. */
bool InvalidateBlock(CValidationState& state, CBlockIndex* pindex);

/** Remove invalidity status from a block and its descendants. */
bool ReconsiderBlock(CValidationState& state, CBlockIndex* pindex);

/** The currently-connected chain of blocks. */
extern CChain chainActive;

/** Global variable that points to the active CCoinsView (protected by cs_main) */
extern CCoinsViewCache* pcoinsTip;

/** Global variable that points to the active block tree (protected by cs_main) */
extern CBlockTreeDB* pblocktree;

/** Global variable that points to the spork database (protected by cs_main) */
extern CSporkDB* pSporkDB;

/**
 * Return the spend height, which is one more than the inputs.GetBestBlock().
 * While checking, GetBestBlock() refers to the parent block. (protected by cs_main)
 * This is also true for mempool checks.
 */
int GetSpendHeight(const CCoinsViewCache& inputs);

/** Reject codes greater or equal to this can be returned by AcceptToMemPool
 * for transactions, to signal internal conditions. They cannot and should not
 * be sent over the P2P network.
 */
static const unsigned int REJECT_INTERNAL = 0x100;
/** Too high fee. Can not be triggered by P2P transactions */
static const unsigned int REJECT_HIGHFEE = 0x100;
/** Transaction is already known (either in mempool or blockchain) */
static const unsigned int REJECT_ALREADY_KNOWN = 0x101;
/** Transaction conflicts with a transaction already known */
static const unsigned int REJECT_CONFLICT = 0x102;

bool IsBurnBlock(int nHeight);
int64_t GetBurnAward(int nHeight);
#endif // BITCOIN_MAIN_H<|MERGE_RESOLUTION|>--- conflicted
+++ resolved
@@ -110,11 +110,8 @@
 /** Maximum length of reject messages. */
 static const unsigned int MAX_REJECT_MESSAGE_LENGTH = 111;
 
-<<<<<<< HEAD
 static const bool DEFAULT_ADDRESSINDEX = true;
-=======
-static const bool DEFAULT_ADDRESSINDEX = false;
->>>>>>> 2fb4aaa9
+
 
 /** Enable bloom filter */
  static const bool DEFAULT_PEERBLOOMFILTERS = true;
