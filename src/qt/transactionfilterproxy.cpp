// Copyright (c) 2011-2013 The Bitcoin developers
// Distributed under the MIT/X11 software license, see the accompanying
// file COPYING or http://www.opensource.org/licenses/mit-license.php.

#include "transactionfilterproxy.h"

#include "transactiontablemodel.h"
#include "transactionrecord.h"

#include <cstdlib>

#include <QDateTime>

// Earliest date that can be represented (far in the past)
const QDateTime TransactionFilterProxy::MIN_DATE = QDateTime::fromTime_t(0);
// Last date that can be represented (far in the future)
const QDateTime TransactionFilterProxy::MAX_DATE = QDateTime::fromTime_t(0xFFFFFFFF);

TransactionFilterProxy::TransactionFilterProxy(QObject *parent) :
    QSortFilterProxyModel(parent),
    dateFrom(MIN_DATE),
    dateTo(MAX_DATE),
    addrPrefix(),
<<<<<<< HEAD
    typeFilter(ALL_TYPES),
    watchOnlyFilter(WatchOnlyFilter_All),
=======
    typeFilter(COMMON_TYPES),
>>>>>>> 37e4d809
    minAmount(0),
    limitRows(-1),
    showInactive(true)
{
}

bool TransactionFilterProxy::filterAcceptsRow(int sourceRow, const QModelIndex &sourceParent) const
{
    QModelIndex index = sourceModel()->index(sourceRow, 0, sourceParent);

    int type = index.data(TransactionTableModel::TypeRole).toInt();
    QDateTime datetime = index.data(TransactionTableModel::DateRole).toDateTime();
    bool involvesWatchAddress = index.data(TransactionTableModel::WatchonlyRole).toBool();
    QString address = index.data(TransactionTableModel::AddressRole).toString();
    QString label = index.data(TransactionTableModel::LabelRole).toString();
    qint64 amount = llabs(index.data(TransactionTableModel::AmountRole).toLongLong());
    int status = index.data(TransactionTableModel::StatusRole).toInt();

    if(!showInactive && status == TransactionStatus::Conflicted)
        return false;
    if(!(TYPE(type) & typeFilter))
        return false;
    if (involvesWatchAddress && watchOnlyFilter == WatchOnlyFilter_No)
        return false;
    if (!involvesWatchAddress && watchOnlyFilter == WatchOnlyFilter_Yes)
        return false;
    if(datetime < dateFrom || datetime > dateTo)
        return false;
    if (!address.contains(addrPrefix, Qt::CaseInsensitive) && !label.contains(addrPrefix, Qt::CaseInsensitive))
        return false;
    if(amount < minAmount)
        return false;

    return true;
}

void TransactionFilterProxy::setDateRange(const QDateTime &from, const QDateTime &to)
{
    this->dateFrom = from;
    this->dateTo = to;
    invalidateFilter();
}

void TransactionFilterProxy::setAddressPrefix(const QString &addrPrefix)
{
    this->addrPrefix = addrPrefix;
    invalidateFilter();
}

void TransactionFilterProxy::setTypeFilter(quint32 modes)
{
    this->typeFilter = modes;
    invalidateFilter();
}

void TransactionFilterProxy::setMinAmount(const CAmount& minimum)
{
    this->minAmount = minimum;
    invalidateFilter();
}

void TransactionFilterProxy::setWatchOnlyFilter(WatchOnlyFilter filter)
{
    this->watchOnlyFilter = filter;
    invalidateFilter();
}

void TransactionFilterProxy::setLimit(int limit)
{
    this->limitRows = limit;
}

void TransactionFilterProxy::setShowInactive(bool showInactive)
{
    this->showInactive = showInactive;
    invalidateFilter();
}

int TransactionFilterProxy::rowCount(const QModelIndex &parent) const
{
    if(limitRows != -1)
    {
        return std::min(QSortFilterProxyModel::rowCount(parent), limitRows);
    }
    else
    {
        return QSortFilterProxyModel::rowCount(parent);
    }
}<|MERGE_RESOLUTION|>--- conflicted
+++ resolved
@@ -21,12 +21,8 @@
     dateFrom(MIN_DATE),
     dateTo(MAX_DATE),
     addrPrefix(),
-<<<<<<< HEAD
-    typeFilter(ALL_TYPES),
+    typeFilter(COMMON_TYPES),
     watchOnlyFilter(WatchOnlyFilter_All),
-=======
-    typeFilter(COMMON_TYPES),
->>>>>>> 37e4d809
     minAmount(0),
     limitRows(-1),
     showInactive(true)
